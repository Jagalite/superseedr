# SPDX-FileCopyrightText: 2025 Jaga Tranvo
# SPDX-License-Identifier: GPL-3.0-or-later

[package]
name = "superseedr"
version = "0.9.14"
description = "A BitTorrent Client in your Terminal."
edition = "2021"
repository = "https://github.com/Jagalite/superseedr"
license = "GPL-3.0-or-later"
authors = ["Jaga Tranvo <jagatranvo@prudential.com>"]  # <-- ADD THIS

[package.metadata.bundle]
name = "superseedr"
identifier = "com.github.jagalite.superseedr"
icon = ["assets/app_icon.icns"] # Optional: Uncomment and provide path if you have an icon
version = "0.9.14"
copyright = "Copyright © 2025 Jaga Tranvo. All rights reserved."
category = "public.app-category.utilities"
short_description = "A BitTorrent Client in your Terminal."
long_description = "A BitTorrent Client in your Terminal, written in Rust using Ratatui."
linux_use_terminal = true
linux_mime_types = ["application/x-bittorrent", "x-scheme-handler/magnet"]
linux_exec_args = "%U" # Use %U to handle URLs and potentially multiple files, or %f for single files


[package.metadata.wix]
eula = false
linker-args = ["-ext", "WixFirewallExtension"]
compiler-args = ["-ext", "WixFirewallExtension"]

[features]
# Default build includes both DHT and PEX
default = ["dht", "pex"]

# Individual features for conditional compilation
dht = ["dep:mainline"]
pex = []

console = ["dep:console-subscriber"]

[dev-dependencies]
tempfile = "3.23.0"

[dependencies]
reqwest = "0.12.24"
sha1 = "0.10.6"
tokio = { version = "1.48.0", features = ["full"] }
tokio-stream = { version = "0.1.17", features = ["sync"] }
thiserror = "2.0.17"
tracing = "0.1"
tracing-subscriber = "0.3"
tracing-appender = "0.2" 
serde = { version = "1.0.228", features = ["derive"] }
serde_bencode = "0.2"
serde_bytes = "0.11.19"
magnet-url = "3.0.0"
mainline = { version = "6.0.1", optional = true }
data-encoding = "2.9.0"
urlencoding = "2.1.3"
crossterm = "0.29.0"
ratatui = "0.29.0"
rand = "0.9.2"
directories = "6.0"
toml = "0.9.8"
hex = "0.4"
sysinfo = "0.37.2"
ratatui-explorer = "0.2.0" 
strum = "0.27.2"
strum_macros = "0.27.2"
figment = { version = "0.10", features = ["toml", "env"] }
notify = { version = "8.2.0", features = ["serde"] }
clap = { version = "4.5.51", features = ["derive"] }
fs2 = "0.4.3"
rlimit = "0.10"
fuzzy-matcher = "0.3.7"
<<<<<<< HEAD
console-subscriber = { version = "0.2.0", optional = true }
throbber-widgets-tui = "0.9.0"
=======
console-subscriber = { version = "0.4.1", optional = true }
>>>>>>> 6ff4bf82

[target.'cfg(windows)'.dependencies]
clipboard = "0.5.0"
<|MERGE_RESOLUTION|>--- conflicted
+++ resolved
@@ -74,12 +74,8 @@
 fs2 = "0.4.3"
 rlimit = "0.10"
 fuzzy-matcher = "0.3.7"
-<<<<<<< HEAD
-console-subscriber = { version = "0.2.0", optional = true }
+console-subscriber = { version = "0.4.1", optional = true }
 throbber-widgets-tui = "0.9.0"
-=======
-console-subscriber = { version = "0.4.1", optional = true }
->>>>>>> 6ff4bf82
 
 [target.'cfg(windows)'.dependencies]
 clipboard = "0.5.0"
